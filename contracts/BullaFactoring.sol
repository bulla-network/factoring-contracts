--- conflicted
+++ resolved
@@ -583,11 +583,8 @@
         uint256 fundedAmount = approval.fundedAmountNet;
 
         // Calculate the number of days since funding
-<<<<<<< HEAD
-        uint256 daysSinceFunding = (block.timestamp - approval.fundedTimestamp) / 1 days;
-        uint256 daysOfInterestToCharge = daysSinceFunding + 1;
-        
-        (uint256 trueInterest, uint256 trueProtocolFee, uint256 trueAdminFee) = calculateFees(approval, daysOfInterestToCharge);
+         uint256 daysSinceFunded = (block.timestamp > approval.fundedTimestamp) ? Math.mulDiv(block.timestamp - approval.fundedTimestamp, 1, 1 days, Math.Rounding.Ceil) : 0;
+        (uint256 trueInterest, uint256 trueProtocolFee, uint256 trueAdminFee) = calculateFees(approval, daysSinceFunded);
         int256 totalRefundOrPaymentAmount = int256(fundedAmount + trueInterest + trueProtocolFee + trueAdminFee) - int256(getPaymentsOnInvoiceSinceFunding(invoiceId));
 
         // positive number means the original creditor owes us the amount
@@ -598,15 +595,6 @@
             // negative number means we owe them
             assetAddress.safeTransfer(originalCreditor, uint256(-totalRefundOrPaymentAmount));
         }
-=======
-        uint256 daysSinceFunded = (block.timestamp > approval.fundedTimestamp) ? Math.mulDiv(block.timestamp - approval.fundedTimestamp, 1, 1 days, Math.Rounding.Ceil) : 0;
-        (uint256 trueInterest, uint256 trueProtocolFee, uint256 trueAdminFee) = calculateFees(approval, daysSinceFunded);
-
-        uint256 totalRefundAmount = fundedAmount + trueInterest + trueProtocolFee + trueAdminFee;
-
-        // Refund the funded amount to the fund from the original creditor
-        assetAddress.safeTransferFrom(originalCreditor, address(this), totalRefundAmount);
->>>>>>> de36a337
 
         // Transfer the invoice NFT back to the original creditor
         address invoiceContractAddress = invoiceProviderAdapter.getInvoiceContractAddress();
