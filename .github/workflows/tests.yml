on:
    push:
        branches:
            - main

    pull_request:

jobs:
<<<<<<< HEAD
  check:
    name: "Foundry Tests"
    runs-on: ubuntu-latest
    steps:
      - uses: actions/checkout@v2
        with:
          submodules: recursive
      - uses: actions/setup-node@v4
        with:
          node-version: 18

      - name: Install Foundry
        uses: foundry-rs/foundry-toolchain@v1
        with:
          version: stable
=======
    check:
        name: 'Foundry Tests'
        runs-on: ubuntu-latest
        steps:
            - uses: actions/checkout@v2
              with:
                  submodules: recursive

            - name: Setup Node.js
              uses: actions/setup-node@v3
              with:
                  node-version: 18
                  cache: 'yarn'

            - name: Install Foundry
              uses: onbjerg/foundry-toolchain@v1
              with:
                  version: v0.3.0

            - name: Install dependencies
              run: |
                  forge install
                  yarn
>>>>>>> eec41e1c

            - name: Run forge build
              run: make build
              id: build
              env:
                  SEPOLIA_RPC_URL: ${{ secrets.SEPOLIA_RPC_URL }}

            - name: Run tests with Sepolia fork
              run: make test
              env:
                  SEPOLIA_RPC_URL: ${{ secrets.SEPOLIA_RPC_URL }}<|MERGE_RESOLUTION|>--- conflicted
+++ resolved
@@ -6,23 +6,6 @@
     pull_request:
 
 jobs:
-<<<<<<< HEAD
-  check:
-    name: "Foundry Tests"
-    runs-on: ubuntu-latest
-    steps:
-      - uses: actions/checkout@v2
-        with:
-          submodules: recursive
-      - uses: actions/setup-node@v4
-        with:
-          node-version: 18
-
-      - name: Install Foundry
-        uses: foundry-rs/foundry-toolchain@v1
-        with:
-          version: stable
-=======
     check:
         name: 'Foundry Tests'
         runs-on: ubuntu-latest
@@ -46,7 +29,6 @@
               run: |
                   forge install
                   yarn
->>>>>>> eec41e1c
 
             - name: Run forge build
               run: make build
