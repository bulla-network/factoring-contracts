--- conflicted
+++ resolved
@@ -15,11 +15,8 @@
         "run-node": "npx hardhat node --fork https://rpc.xdaichain.com",
         "dev": "npx hardhat node",
         "deploy:sepolia": "npx hardhat run --network sepolia scripts/deploy-bullaFactoring.ts",
-<<<<<<< HEAD
         "approve-factoring:sepolia": "npx hardhat run --network sepolia scripts/apply-permissions.ts",
-=======
         "deploy:automation:sepolia": "npx hardhat run --network sepolia scripts/deploy-bullaFactoringAutomationChecker.ts",
->>>>>>> 8ed44c09
         "verify": "hardhat etherscan-verify"
     },
     "dependencies": {
